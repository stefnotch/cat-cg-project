--- conflicted
+++ resolved
@@ -133,13 +133,6 @@
         free_cam_activated: false,
     };
 
-<<<<<<< HEAD
-    let mut application = Application::new(config);
-    application
-        .app
-        .with_plugin(GamePlugin)
-        .with_plugin(PlayerPlugin::new(player_spawn_settings));
-=======
     let application = ApplicationBuilder::new(config)
         .with_startup_system(spawn_world)
         .with_startup_system(setup_levels)
@@ -149,7 +142,11 @@
         .with_system(door_system)
         .with_system(move_cubes)
         .build();
->>>>>>> 3d322270
+    let mut application = Application::new(config);
+    application
+        .app
+        .with_plugin(GamePlugin)
+        .with_plugin(PlayerPlugin::new(player_spawn_settings));
 
     application.run();
 }