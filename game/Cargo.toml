--- conflicted
+++ resolved
@@ -24,18 +24,8 @@
 math = { path = "../math" }
 windowing = { path = "../windowing" }
 core = { path = "../core" }
-<<<<<<< HEAD
 debug = { path = "../debug" }
-=======
 scene = { path = "../scene" }
-
-bevy_utils = { version = "0.10.1", optional = true, features = ["detailed_trace"] }
-tracing-chrome = { version = "0.7.1", optional = true }
-tracing-subscriber = { version = "0.3.16", optional = true, features = ["registry", "env-filter"] }
-tracing-log = { version = "0.1.3", optional = true }
-tracing-error = { version = "0.2.0", optional = true }
-tracing-tracy = { version = "0.10.2", optional = true }
->>>>>>> 82459dae
 
 [features]
 default = ["trace"]
