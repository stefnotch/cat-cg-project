use animations::animation::{Animation, PlayingAnimation};
use bevy_ecs::prelude::*;
use gltf::khr_lights_punctual::Kind;
use gltf::texture::{MagFilter, MinFilter, WrappingMode};
use gltf::{import, khr_lights_punctual, Node, Semantic};
use math::bounding_box::BoundingBox;
use nalgebra::{Point3, Quaternion, UnitQuaternion, Vector3};
use physics::physics_context::{BoxCollider, RigidBody};
use scene::asset::AssetId;
use scene::debug_name::DebugName;
use scene::light::{CastShadow, Light, PointLight};
use scene::material::CpuMaterial;
use scene::mesh::{CpuMesh, CpuMeshVertex};
use scene::model::{CpuPrimitive, Model};
use scene::pickup::Pickupable;
use scene::texture::{
    AddressMode, BytesTextureData, CpuTexture, Filter, MipmapMode, SamplerInfo, TextureFormat,
};
use scene::transform::Transform;
use std::hash::Hash;
use std::iter::repeat;
use std::ops::Add;
use std::sync::Arc;
use std::time::Duration;
use std::{collections::HashMap, path::Path};
use time::time_manager::TimeTracked;

use app::entity_event::EntityEvent;
use physics::physics_context::RigidBodyType::{Dynamic, KinematicPositionBased};
use physics::physics_events::CollisionEvent;
use scene::flag_trigger::FlagTrigger;
use scene::level::LevelId;
use serde::Deserialize;

// scene.json -> assets

// list of assets in code

#[derive(Component)]
pub struct Door {}

#[derive(Deserialize, Debug)]
#[serde(deny_unknown_fields)]
struct AnimationProperty {
    pub translation: [f32; 3],
    pub duration: f32,
}

#[derive(Deserialize, Debug, Default)]
#[serde(deny_unknown_fields)]
struct GLTFNodeExtras {
    pub flag_trigger: Option<u32>,
    pub box_collider: Option<bool>,
    pub rigid_body: Option<String>,
    pub animation: Option<AnimationProperty>,
    pub door: Option<bool>,
    pub pickupable: Option<bool>,
}

#[derive(Deserialize, Debug, Default)]
struct GLFTSceneExtras {
    pub level_id: u32,
}

#[derive(Resource)]
pub struct SceneLoader {}

impl SceneLoader {
    /// loads one .gltf file
    pub fn load_default_scene<P>(
        &self,
        path: P,
        commands: &mut Commands,
    ) -> Result<(), Box<dyn std::error::Error>>
    where
        P: AsRef<Path>,
    {
        // TODO: open issue on gltf repository (working with buffers and images is unintuitive and not very good documented)
        let (doc, buffers, images) = import(path)?;

        let mut scene_loading_data = SceneLoadingData::new(buffers, images);

        for scene in doc.scenes() {
            let scene_extras = scene
                .extras()
                .as_ref()
                .map(|extra| {
                    let str = extra.get();

                    let result: GLFTSceneExtras = serde_json::from_str(str).expect(str);

                    result
                })
                .unwrap_or_default();

            let level_id = scene_extras.level_id;

            let mut scene_loading_result = SceneLoadingResult::new();

            for node in scene.nodes() {
                Self::read_node(
                    &node,
                    &mut scene_loading_data,
                    &mut scene_loading_result,
                    &Transform::default(),
                );
            }

            let sphere = CpuMesh::sphere(10, 16, 0.1);

            for (transform, light, name) in scene_loading_result.lights {
                commands.spawn((
                    name,
                    light,
                    CastShadow,
                    Model {
                        primitives: vec![CpuPrimitive {
                            mesh: sphere.clone(),
                            material: Arc::new(CpuMaterial::default()),
                        }],
                    },
                    transform,
                ));
            }

            for (transform, model, extras, name) in scene_loading_result.models {
                let box_collider = BoxCollider {
                    bounds: model.bounding_box(),
                };

                let mut entity = commands.spawn((name, transform.clone()));

                if let Some(flag) = extras.flag_trigger {
                    entity
                        .insert(FlagTrigger {
                            level_id: LevelId::new(level_id),
                            flag_id: flag as usize,
                        })
                        .insert(EntityEvent::<CollisionEvent>::default());
                } else {
                    // add model component
                    entity.insert(model);
                }

<<<<<<< HEAD
                // add box collider component
                if let Some(true) = extras.box_collider {
                    entity.insert(box_collider);
                }

                if let Some(str) = extras.rigid_body {
                    if str == "kinematic" {
                        entity.insert((RigidBody(KinematicPositionBased), TimeTracked::new()));
                    } else if str == "dynamic" {
                        entity.insert((RigidBody(Dynamic), TimeTracked::new()));
                    } else {
                        panic!("Unknown rigid_body type: {}", str);
                    }
                }

                if let Some(is_open) = extras.door {
                    entity.insert(Door { is_open });
                }
=======
            if let Some(_v) = extras.door {
                entity.insert(Door {});
            }
>>>>>>> 8367fad7

                if let Some(animation) = extras.animation {
                    let start_transform = transform.clone();
                    let mut end_transform = transform.clone();
                    let test: Vector3<f32> = animation.translation.into();
                    end_transform.position = end_transform.position.add(test);

                    let animation = Animation {
                        start_transform,
                        end_transform,
                        duration: Duration::from_secs_f32(animation.duration),
                    };

                    let playing_animation = PlayingAnimation::new_frozen(animation);

                    entity.insert(playing_animation);

                    // May not have a time tracked if it's animated
                    entity.remove::<TimeTracked>();
                }

                if let Some(true) = extras.pickupable {
                    entity.insert(Pickupable);
                }
            }
        }

        Ok(())
    }

    pub fn new() -> Self {
        SceneLoader {}
    }

    fn read_node(
        node: &Node,
        scene_loading_data: &mut SceneLoadingData,
        scene_loading_result: &mut SceneLoadingResult,
        parent_transform: &Transform,
    ) {
        let local_transform: Transform = from_gltf_transform(node.transform());
        let global_transform = parent_transform * local_transform;

        for child in node.children() {
            SceneLoader::read_node(
                &child,
                scene_loading_data,
                scene_loading_result,
                &global_transform,
            );
        }

        // skip loading camera (hardcoded)

        if let Some(light) = node.light() {
            scene_loading_result.lights.push((
                global_transform.clone(),
                Self::load_light(light),
                DebugName(node.name().unwrap_or_default().to_string()),
            ));
        }

        let extras = node
            .extras()
            .as_ref()
            .map(|extra| {
                let str = extra.get();

                let result: GLTFNodeExtras = serde_json::from_str(str).expect(str);

                result
            })
            .unwrap_or_default();

        if let Some(mesh) = node.mesh() {
            scene_loading_result.models.push((
                global_transform.clone(),
                Self::load_model(mesh, scene_loading_data),
                extras,
                DebugName(node.name().unwrap_or_default().to_string()),
            ));
        }
    }

    fn load_light(light: khr_lights_punctual::Light) -> Light {
        match light.kind() {
            Kind::Directional => {
                todo!("directional lights are not supported yet")
            }
            Kind::Point => Light::Point(PointLight {
                color: light.color().into(),
                // TODO: What if a point light doesn't have a range?
                range: light.range().unwrap_or(20.0f32),
                intensity: light.intensity(),
            }),
            Kind::Spot { .. } => {
                todo!("spot lights are not supported yet")
            }
        }
    }

    fn load_model(mesh: gltf::Mesh, scene_loading_data: &mut SceneLoadingData) -> Model {
        let mut model = Model {
            primitives: Vec::new(),
        };

        for primitive in mesh.primitives() {
            let material = scene_loading_data.get_material(&primitive);
            let mesh = scene_loading_data.get_mesh(&primitive);

            model.primitives.push(CpuPrimitive { mesh, material })
        }

        model
    }
}

fn from_gltf_transform(value: gltf::scene::Transform) -> Transform {
    // rotation is a quaternion
    let (translation, rotation, scale) = value.decomposed();

    let position: Point3<f32> = translation.into();
    let rotation: UnitQuaternion<f32> = UnitQuaternion::new_normalize(Quaternion::from(rotation));
    let scale: Vector3<f32> = Vector3::from_row_slice(&scale);

    Transform {
        position,
        rotation,
        scale,
    }
}

struct SceneLoadingData {
    gltf_buffers: Vec<gltf::buffer::Data>,
    gltf_images: HashMap<usize, gltf::image::Data>,
    meshes: HashMap<MeshKey, Arc<CpuMesh>>,
    materials: HashMap<usize, Arc<CpuMaterial>>,
    missing_material: Arc<CpuMaterial>,
}

struct SceneLoadingResult {
    lights: Vec<(Transform, Light, DebugName)>,
    models: Vec<(Transform, Model, GLTFNodeExtras, DebugName)>,
}
impl SceneLoadingResult {
    fn new() -> Self {
        Self {
            lights: vec![],
            models: vec![],
        }
    }
}

impl SceneLoadingData {
    fn new(buffers: Vec<gltf::buffer::Data>, images: Vec<gltf::image::Data>) -> Self {
        let images = images.into_iter().enumerate().collect();

        Self {
            gltf_buffers: buffers,
            gltf_images: images,
            meshes: HashMap::new(),
            materials: HashMap::new(),
            missing_material: Arc::new(CpuMaterial::default()),
        }
    }

    fn get_mesh(&mut self, primitive: &gltf::Primitive) -> Arc<CpuMesh> {
        assert_eq!(primitive.mode(), gltf::mesh::Mode::Triangles);

        let mesh_key = MeshKey {
            index_buffer_id: primitive.indices().unwrap().index(),
            vertex_buffer_positions_id: primitive.get(&Semantic::Positions).unwrap().index(),
            vertex_buffer_normals_id: primitive.get(&Semantic::Normals).unwrap().index(),
            vertex_buffer_uvs_id: primitive.get(&Semantic::TexCoords(0)).map(|a| a.index()),
        };

        self.meshes
            .entry(mesh_key)
            .or_insert_with(|| {
                let reader = primitive.reader(|buffer| Some(&self.gltf_buffers[buffer.index()]));
                let positions = reader.read_positions().unwrap();
                let normals = reader.read_normals().unwrap();
                let uvs: Box<dyn Iterator<Item = _>> =
                    if let Some(read_tex_coords) = reader.read_tex_coords(0) {
                        Box::new(read_tex_coords.into_f32())
                    } else {
                        Box::new(repeat([0.0f32, 0.0f32]))
                    };

                let mut vertices = vec![];

                // zippy zip https://stackoverflow.com/a/71494478/3492994
                for (position, (normal, uv)) in positions.zip(normals.zip(uvs)) {
                    vertices.push(CpuMeshVertex {
                        position,
                        normal,
                        uv,
                    });
                }

                let indices = reader
                    .read_indices()
                    .map(|indices| indices.into_u32().collect())
                    .unwrap_or_else(|| (0..vertices.len()).map(|index| index as u32).collect());

                let gltf_bounding_box = primitive.bounding_box();
                let bounding_box = BoundingBox::<Vector3<f32>>::new(
                    gltf_bounding_box.min.into(),
                    gltf_bounding_box.max.into(),
                );

                CpuMesh::new(vertices, indices, bounding_box)
            })
            .clone()
    }

    fn get_material(&mut self, primitive: &gltf::Primitive) -> Arc<CpuMaterial> {
        let gltf_material = primitive.material();

        if let Some(material_index) = gltf_material.index() {
            if let Some(material) = self.materials.get(&material_index) {
                material.clone()
            } else {
                let gltf_material_pbr = gltf_material.pbr_metallic_roughness();
                let emissive_strength = gltf_material.emissive_strength().unwrap_or(1.0);
                let emissive_factor = gltf_material
                    .emissive_factor()
                    .map(|v| v * emissive_strength);
                let material = Arc::new(CpuMaterial {
                    id: AssetId::new_v4(),
                    base_color: Vector3::from_row_slice(
                        &gltf_material_pbr.base_color_factor()[0..3],
                    ),
                    base_color_texture: gltf_material_pbr.base_color_texture().map(|info| {
                        let sampler = self.get_sampler(&info.texture());
                        self.get_texture(&info.texture(), sampler)
                    }),
                    roughness_factor: gltf_material_pbr.roughness_factor(),
                    metallic_factor: gltf_material_pbr.metallic_factor(),
                    emissivity: emissive_factor.into(),
                });

                self.materials.insert(material_index, material.clone());
                material.clone()
            }
        } else {
            self.missing_material.clone()
        }
    }

    fn get_sampler(&mut self, gltf_texture: &gltf::texture::Texture) -> SamplerInfo {
        let sampler = gltf_texture.sampler();

        let (min_filter, mipmap_mode) =
            from_gltf_min_filter(sampler.min_filter().unwrap_or(MinFilter::Linear));
        let mag_filter = from_gltf_max_filter(sampler.mag_filter().unwrap_or(MagFilter::Linear));

        let address_mode: [AddressMode; 3] = [
            from_gltf_wrapping_mode(sampler.wrap_s()),
            from_gltf_wrapping_mode(sampler.wrap_s()),
            AddressMode::ClampToEdge,
        ];
        SamplerInfo {
            min_filter,
            mag_filter,
            mipmap_mode,
            address_mode,
        }
    }

    fn get_texture(
        &mut self,
        gltf_texture: &gltf::texture::Texture,
        sampler: SamplerInfo,
    ) -> Arc<CpuTexture> {
        gltf_texture_to_cpu_texture(
            self.gltf_images
                .remove(&(gltf_texture.source().index()))
                .unwrap(),
            sampler,
        )
    }
}

fn gltf_texture_to_cpu_texture(
    image_data: gltf::image::Data,
    sampler: SamplerInfo,
) -> Arc<CpuTexture> {
    // Widely supported formats https://vulkan.gpuinfo.org/listlineartilingformats.php

    let width = image_data.width;
    let height = image_data.height;
    let (image, format) = gltf_image_format_to_vulkan_format(image_data.pixels, &image_data.format);
    Arc::new(CpuTexture {
        id: AssetId::new_v4(),
        data: Box::new(BytesTextureData::new((width, height), format, image)),
        sampler_info: sampler,
    })
}

fn from_gltf_wrapping_mode(wrapping_mode: WrappingMode) -> AddressMode {
    match wrapping_mode {
        WrappingMode::ClampToEdge => AddressMode::ClampToEdge,
        WrappingMode::MirroredRepeat => AddressMode::MirroredRepeat,
        WrappingMode::Repeat => AddressMode::Repeat,
    }
}

fn from_gltf_max_filter(linear: MagFilter) -> Filter {
    match linear {
        MagFilter::Nearest => Filter::Nearest,
        MagFilter::Linear => Filter::Linear,
    }
}

fn from_gltf_min_filter(gltf_min_filter: MinFilter) -> (Filter, MipmapMode) {
    match gltf_min_filter {
        MinFilter::Nearest => (Filter::Nearest, MipmapMode::Nearest),
        MinFilter::Linear => (Filter::Linear, MipmapMode::Nearest),
        MinFilter::NearestMipmapNearest => (Filter::Nearest, MipmapMode::Nearest),
        MinFilter::LinearMipmapNearest => (Filter::Linear, MipmapMode::Nearest),
        MinFilter::NearestMipmapLinear => (Filter::Nearest, MipmapMode::Linear),
        MinFilter::LinearMipmapLinear => (Filter::Linear, MipmapMode::Linear),
    }
}

fn gltf_image_format_to_vulkan_format(
    image: Vec<u8>,
    format: &gltf::image::Format,
) -> (Vec<u8>, TextureFormat) {
    match format {
        gltf::image::Format::R8 => (image, TextureFormat::R8_UNORM),
        gltf::image::Format::R8G8 => (image, TextureFormat::R8G8_UNORM),
        gltf::image::Format::R8G8B8 => {
            // rarely supported format
            let mut image_with_alpha = Vec::new();
            for i in 0..image.len() / 3 {
                image_with_alpha.push(image[i * 3]);
                image_with_alpha.push(image[i * 3 + 1]);
                image_with_alpha.push(image[i * 3 + 2]);
                image_with_alpha.push(255);
            }
            (image_with_alpha, TextureFormat::R8G8B8A8_UNORM)
        }
        gltf::image::Format::R8G8B8A8 => (image, TextureFormat::R8G8B8A8_UNORM),
        gltf::image::Format::R16 => (image, TextureFormat::R16_UNORM),
        gltf::image::Format::R16G16 => (image, TextureFormat::R16G16_UNORM),
        gltf::image::Format::R16G16B16 => {
            // rarely supported format
            todo!()
        }
        gltf::image::Format::R16G16B16A16 => (image, TextureFormat::R16G16B16A16_UNORM),
        gltf::image::Format::R32G32B32FLOAT => {
            // rarely supported format
            todo!()
        }
        gltf::image::Format::R32G32B32A32FLOAT => (image, TextureFormat::R32G32B32A32_SFLOAT),
    }
}

#[derive(Hash, Eq, PartialEq, Debug)]
struct MeshKey {
    index_buffer_id: usize,
    vertex_buffer_positions_id: usize,
    vertex_buffer_normals_id: usize,
    vertex_buffer_uvs_id: Option<usize>,
}<|MERGE_RESOLUTION|>--- conflicted
+++ resolved
@@ -142,7 +142,6 @@
                     entity.insert(model);
                 }
 
-<<<<<<< HEAD
                 // add box collider component
                 if let Some(true) = extras.box_collider {
                     entity.insert(box_collider);
@@ -158,14 +157,9 @@
                     }
                 }
 
-                if let Some(is_open) = extras.door {
-                    entity.insert(Door { is_open });
-                }
-=======
-            if let Some(_v) = extras.door {
-                entity.insert(Door {});
-            }
->>>>>>> 8367fad7
+                if let Some(true) = extras.door {
+                    entity.insert(Door { });
+                }
 
                 if let Some(animation) = extras.animation {
                     let start_transform = transform.clone();
