use animations::animation::{Animation, PlayingAnimation};
use bevy_ecs::prelude::*;
use game_core::time_manager::level_time::LevelTime;
use game_core::time_manager::TimeTracked;
use gltf::khr_lights_punctual::Kind;
use gltf::texture::{MagFilter, MinFilter, WrappingMode};
use gltf::{import, khr_lights_punctual, Node, Semantic};
use math::bounding_box::BoundingBox;
use nalgebra::{Point3, Quaternion, UnitQuaternion, Vector3};
use physics::physics_context::{BoxCollider, RigidBody};
use scene::asset::AssetId;
use scene::debug_name::DebugName;
use scene::light::{CastShadow, Light, PointLight};
use scene::material::CpuMaterial;
use scene::mesh::{CpuMesh, CpuMeshVertex};
use scene::model::{CpuPrimitive, Model};
use scene::texture::{
    AddressMode, BytesTextureData, CpuTexture, Filter, SamplerInfo, TextureFormat,
};
use scene::transform::Transform;
use std::hash::Hash;
use std::iter::repeat;
use std::ops::Add;
use std::sync::Arc;
use std::time::Duration;
use std::{collections::HashMap, path::Path};

use app::entity_event::EntityEvent;
use game_core::pickup::Pickupable;
use physics::physics_context::RigidBodyType::{Dynamic, KinematicPositionBased};
use physics::physics_events::CollisionEvent;
use scene::flag_trigger::FlagTrigger;
use scene::level::LevelId;
use serde::Deserialize;

// scene.json -> assets

// list of assets in code

#[derive(Component)]
pub struct Door {
    /// true if the door is open *or if it is opening*
    pub is_open: bool,
}

#[derive(Deserialize, Debug)]
#[serde(deny_unknown_fields)]
struct AnimationProperty {
    pub translation: [f32; 3],
    pub duration: f32,
}

#[derive(Deserialize, Debug)]
#[serde(deny_unknown_fields)]
struct LevelFlagProperty {
    pub level_id: u32,
    pub flag_id: u32,
}

#[derive(Deserialize, Debug, Default)]
#[serde(deny_unknown_fields)]
struct GLTFExtras {
    pub sensor: Option<LevelFlagProperty>,
    pub box_collider: Option<bool>,
    pub rigid_body: Option<String>,
    pub animation: Option<AnimationProperty>,
    pub door: Option<bool>,
    pub pickupable: Option<bool>,
}

#[derive(Resource)]
pub struct SceneLoader {}

impl SceneLoader {
    /// loads one .gltf file
    pub fn load_default_scene<P>(
        &self,
        path: P,
        commands: &mut Commands,
    ) -> Result<(), Box<dyn std::error::Error>>
    where
        P: AsRef<Path>,
    {
        // TODO: open issue on gltf repository (working with buffers and images is unintuitive and not very good documented)
        let (doc, buffers, images) = import(path)?;

        if doc.scenes().len() > 1 {
            return Err(Box::new(std::io::Error::new(
                std::io::ErrorKind::Other,
                "We shouldn't have more than one scene",
            )));
        }

        let mut scene_loading_data = SceneLoadingData::new(buffers, images);
        let mut scene_loading_result = SceneLoadingResult::new();

        let scene = doc.default_scene().ok_or("Default scene is not set")?;

        for node in scene.nodes() {
            Self::read_node(
                &node,
                &mut scene_loading_data,
                &mut scene_loading_result,
                &Transform::default(),
            );
        }

        let sphere = CpuMesh::sphere(10, 16, 0.1);

        for (transform, light, name) in scene_loading_result.lights {
            commands.spawn((
                name,
                light,
                CastShadow,
                Model {
                    primitives: vec![CpuPrimitive {
                        mesh: sphere.clone(),
                        material: Arc::new(CpuMaterial::default()),
                    }],
                },
                transform,
            ));
        }

        for (transform, model, extras, name) in scene_loading_result.models {
            let box_collider = BoxCollider {
                bounds: model.bounding_box(),
            };

            let mut entity = commands.spawn((name, transform.clone()));

<<<<<<< HEAD
            if let Some(flag) = extras.sensor {
                // and sensor component
                entity
                    .insert(dbg!(FlagTrigger {
                        level_id: LevelId::new(flag.level_id),
                        flag_id: flag.flag_id as usize,
                    }))
                    .insert(EntityEvent::<CollisionEvent>::default());
=======
            if let Some(sensor) = extras.sensor {
                // add sensor component
                entity.insert(FlagTrigger {
                    level_id: LevelId::new(sensor.level_id),
                    flag_id: sensor.flag_id as usize,
                });
>>>>>>> bcd7cca0
            } else {
                // add model component
                entity.insert(model);
            }

            // add box collider component
            if let Some(true) = extras.box_collider {
                entity.insert(box_collider);
            }

            if let Some(str) = extras.rigid_body {
                if str == "kinematic" {
                    entity.insert((RigidBody(KinematicPositionBased), TimeTracked::new()));
                } else if str == "dynamic" {
                    entity.insert((RigidBody(Dynamic), TimeTracked::new()));
                } else {
                    panic!("Unknown rigid_body type: {}", str);
                }
            }

            if let Some(is_open) = extras.door {
                entity.insert(Door { is_open });
            }

            if let Some(animation) = extras.animation {
                let start_transform = transform.clone();
                let mut end_transform = transform.clone();
                let test: Vector3<f32> = animation.translation.into();
                end_transform.position = end_transform.position.add(test);

                let animation = Animation {
                    start_transform,
                    end_transform,
                    duration: Duration::from_secs_f32(animation.duration),
                };

                let playing_animation = PlayingAnimation {
                    animation,
                    end_time: LevelTime::zero(),
                    reverse: true,
                };

                entity.insert(playing_animation);

                // May not have a time tracked if it's animated
                entity.remove::<TimeTracked>();
            }

            if let Some(true) = extras.pickupable {
                entity.insert(Pickupable);
            }
        }

        Ok(())
    }

    pub fn new() -> Self {
        SceneLoader {}
    }

    fn read_node(
        node: &Node,
        scene_loading_data: &mut SceneLoadingData,
        scene_loading_result: &mut SceneLoadingResult,
        parent_transform: &Transform,
    ) {
        let local_transform: Transform = from_gltf_transform(node.transform());
        let global_transform = parent_transform * local_transform;

        for child in node.children() {
            SceneLoader::read_node(
                &child,
                scene_loading_data,
                scene_loading_result,
                &global_transform,
            );
        }

        // skip loading camera (hardcoded)

        if let Some(light) = node.light() {
            scene_loading_result.lights.push((
                global_transform.clone(),
                Self::load_light(light),
                DebugName(node.name().unwrap_or_default().to_string()),
            ));
        }

        let extras = node
            .extras()
            .as_ref()
            .map(|extra| {
                let str = extra.get();

                let result: GLTFExtras = serde_json::from_str(str).expect(str);

                result
            })
            .unwrap_or_default();

        if let Some(mesh) = node.mesh() {
            scene_loading_result.models.push((
                global_transform.clone(),
                Self::load_model(mesh, scene_loading_data),
                extras,
                DebugName(node.name().unwrap_or_default().to_string()),
            ));
        }
    }

    fn load_light(light: khr_lights_punctual::Light) -> Light {
        match light.kind() {
            Kind::Directional => {
                todo!("directional lights are not supported yet")
            }
            Kind::Point => Light::Point(PointLight {
                color: light.color().into(),
                // TODO: What if a point light doesn't have a range?
                range: light.range().unwrap_or(20.0f32),
                intensity: light.intensity(),
            }),
            Kind::Spot { .. } => {
                todo!("spot lights are not supported yet")
            }
        }
    }

    fn load_model(mesh: gltf::Mesh, scene_loading_data: &mut SceneLoadingData) -> Model {
        let mut model = Model {
            primitives: Vec::new(),
        };

        for primitive in mesh.primitives() {
            let material = scene_loading_data.get_material(&primitive);
            let mesh = scene_loading_data.get_mesh(&primitive);

            model.primitives.push(CpuPrimitive { mesh, material })
        }

        model
    }
}

fn from_gltf_transform(value: gltf::scene::Transform) -> Transform {
    // rotation is a quaternion
    let (translation, rotation, scale) = value.decomposed();

    let position: Point3<f32> = translation.into();
    let rotation: UnitQuaternion<f32> = UnitQuaternion::new_normalize(Quaternion::from(rotation));
    let scale: Vector3<f32> = Vector3::from_row_slice(&scale);

    Transform {
        position,
        rotation,
        scale,
    }
}

struct SceneLoadingData {
    gltf_buffers: Vec<gltf::buffer::Data>,
    gltf_images: HashMap<usize, gltf::image::Data>,
    meshes: HashMap<MeshKey, Arc<CpuMesh>>,
    materials: HashMap<usize, Arc<CpuMaterial>>,
    missing_material: Arc<CpuMaterial>,
}

struct SceneLoadingResult {
    lights: Vec<(Transform, Light, DebugName)>,
    models: Vec<(Transform, Model, GLTFExtras, DebugName)>,
}
impl SceneLoadingResult {
    fn new() -> Self {
        Self {
            lights: vec![],
            models: vec![],
        }
    }
}

impl SceneLoadingData {
    fn new(buffers: Vec<gltf::buffer::Data>, images: Vec<gltf::image::Data>) -> Self {
        let images = images.into_iter().enumerate().collect();

        Self {
            gltf_buffers: buffers,
            gltf_images: images,
            meshes: HashMap::new(),
            materials: HashMap::new(),
            missing_material: Arc::new(CpuMaterial::default()),
        }
    }

    fn get_mesh(&mut self, primitive: &gltf::Primitive) -> Arc<CpuMesh> {
        assert_eq!(primitive.mode(), gltf::mesh::Mode::Triangles);

        let mesh_key = MeshKey {
            index_buffer_id: primitive.indices().unwrap().index(),
            vertex_buffer_positions_id: primitive.get(&Semantic::Positions).unwrap().index(),
            vertex_buffer_normals_id: primitive.get(&Semantic::Normals).unwrap().index(),
            vertex_buffer_uvs_id: primitive.get(&Semantic::TexCoords(0)).map(|a| a.index()),
        };

        self.meshes
            .entry(mesh_key)
            .or_insert_with(|| {
                let reader = primitive.reader(|buffer| Some(&self.gltf_buffers[buffer.index()]));
                let positions = reader.read_positions().unwrap();
                let normals = reader.read_normals().unwrap();
                let uvs: Box<dyn Iterator<Item = _>> =
                    if let Some(read_tex_coords) = reader.read_tex_coords(0) {
                        Box::new(read_tex_coords.into_f32())
                    } else {
                        Box::new(repeat([0.0f32, 0.0f32]))
                    };

                let mut vertices = vec![];

                // zippy zip https://stackoverflow.com/a/71494478/3492994
                for (position, (normal, uv)) in positions.zip(normals.zip(uvs)) {
                    vertices.push(CpuMeshVertex {
                        position,
                        normal,
                        uv,
                    });
                }

                let indices = reader
                    .read_indices()
                    .map(|indices| indices.into_u32().collect())
                    .unwrap_or_else(|| (0..vertices.len()).map(|index| index as u32).collect());

                let gltf_bounding_box = primitive.bounding_box();
                let bounding_box = BoundingBox::<Vector3<f32>>::new(
                    gltf_bounding_box.min.into(),
                    gltf_bounding_box.max.into(),
                );

                CpuMesh::new(vertices, indices, bounding_box)
            })
            .clone()
    }

    fn get_material(&mut self, primitive: &gltf::Primitive) -> Arc<CpuMaterial> {
        let gltf_material = primitive.material();

        if let Some(material_index) = gltf_material.index() {
            if let Some(material) = self.materials.get(&material_index) {
                material.clone()
            } else {
                let gltf_material_pbr = gltf_material.pbr_metallic_roughness();
                let emissive_strength = gltf_material.emissive_strength().unwrap_or(1.0);
                let emissive_factor = gltf_material
                    .emissive_factor()
                    .map(|v| v * emissive_strength);
                let material = Arc::new(CpuMaterial {
                    id: AssetId::new_v4(),
                    base_color: Vector3::from_row_slice(
                        &gltf_material_pbr.base_color_factor()[0..3],
                    ),
                    base_color_texture: gltf_material_pbr.base_color_texture().map(|info| {
                        let sampler = self.get_sampler(&info.texture());
                        self.get_texture(&info.texture(), sampler)
                    }),
                    roughness_factor: gltf_material_pbr.roughness_factor(),
                    metallic_factor: gltf_material_pbr.metallic_factor(),
                    emissivity: emissive_factor.into(),
                });

                self.materials.insert(material_index, material.clone());
                material.clone()
            }
        } else {
            self.missing_material.clone()
        }
    }

    fn get_sampler(&mut self, gltf_texture: &gltf::texture::Texture) -> SamplerInfo {
        let sampler = gltf_texture.sampler();

        let min_filter = from_gltf_min_filter(sampler.min_filter().unwrap_or(MinFilter::Linear));
        let mag_filter = from_gltf_max_filter(sampler.mag_filter().unwrap_or(MagFilter::Linear));

        let address_mode: [AddressMode; 3] = [
            from_gltf_wrapping_mode(sampler.wrap_s()),
            from_gltf_wrapping_mode(sampler.wrap_s()),
            AddressMode::ClampToEdge,
        ];
        SamplerInfo {
            min_filter,
            mag_filter,
            address_mode,
        }
    }

    fn get_texture(
        &mut self,
        gltf_texture: &gltf::texture::Texture,
        sampler: SamplerInfo,
    ) -> Arc<CpuTexture> {
        gltf_texture_to_cpu_texture(
            self.gltf_images
                .remove(&(gltf_texture.source().index()))
                .unwrap(),
            sampler,
        )
    }
}

fn gltf_texture_to_cpu_texture(
    image_data: gltf::image::Data,
    sampler: SamplerInfo,
) -> Arc<CpuTexture> {
    // Widely supported formats https://vulkan.gpuinfo.org/listlineartilingformats.php

    let width = image_data.width;
    let height = image_data.height;
    let (image, format) = gltf_image_format_to_vulkan_format(image_data.pixels, &image_data.format);
    Arc::new(CpuTexture {
        id: AssetId::new_v4(),
        data: Box::new(BytesTextureData::new((width, height), format, image)),
        sampler_info: sampler,
    })
}

fn from_gltf_wrapping_mode(wrapping_mode: WrappingMode) -> AddressMode {
    match wrapping_mode {
        WrappingMode::ClampToEdge => AddressMode::ClampToEdge,
        WrappingMode::MirroredRepeat => AddressMode::MirroredRepeat,
        WrappingMode::Repeat => AddressMode::Repeat,
    }
}

fn from_gltf_max_filter(linear: MagFilter) -> Filter {
    match linear {
        MagFilter::Nearest => Filter::Nearest,
        MagFilter::Linear => Filter::Linear,
    }
}

fn from_gltf_min_filter(gltf_min_filter: MinFilter) -> Filter {
    match gltf_min_filter {
        MinFilter::Nearest => Filter::Nearest,
        MinFilter::Linear => Filter::Linear,
        MinFilter::NearestMipmapNearest => Filter::Nearest,
        MinFilter::LinearMipmapNearest => Filter::Linear,
        MinFilter::NearestMipmapLinear => Filter::Linear,
        MinFilter::LinearMipmapLinear => Filter::Linear,
    }
}

fn gltf_image_format_to_vulkan_format(
    image: Vec<u8>,
    format: &gltf::image::Format,
) -> (Vec<u8>, TextureFormat) {
    match format {
        gltf::image::Format::R8 => (image, TextureFormat::R8_UNORM),
        gltf::image::Format::R8G8 => (image, TextureFormat::R8G8_UNORM),
        gltf::image::Format::R8G8B8 => {
            // rarely supported format
            let mut image_with_alpha = Vec::new();
            for i in 0..image.len() / 3 {
                image_with_alpha.push(image[i * 3]);
                image_with_alpha.push(image[i * 3 + 1]);
                image_with_alpha.push(image[i * 3 + 2]);
                image_with_alpha.push(255);
            }
            (image_with_alpha, TextureFormat::R8G8B8A8_UNORM)
        }
        gltf::image::Format::R8G8B8A8 => (image, TextureFormat::R8G8B8A8_UNORM),
        gltf::image::Format::R16 => (image, TextureFormat::R16_UNORM),
        gltf::image::Format::R16G16 => (image, TextureFormat::R16G16_UNORM),
        gltf::image::Format::R16G16B16 => {
            // rarely supported format
            todo!()
        }
        gltf::image::Format::R16G16B16A16 => (image, TextureFormat::R16G16B16A16_UNORM),
        gltf::image::Format::R32G32B32FLOAT => {
            // rarely supported format
            todo!()
        }
        gltf::image::Format::R32G32B32A32FLOAT => (image, TextureFormat::R32G32B32A32_SFLOAT),
    }
}

#[derive(Hash, Eq, PartialEq, Debug)]
struct MeshKey {
    index_buffer_id: usize,
    vertex_buffer_positions_id: usize,
    vertex_buffer_normals_id: usize,
    vertex_buffer_uvs_id: Option<usize>,
}<|MERGE_RESOLUTION|>--- conflicted
+++ resolved
@@ -129,23 +129,13 @@
 
             let mut entity = commands.spawn((name, transform.clone()));
 
-<<<<<<< HEAD
             if let Some(flag) = extras.sensor {
-                // and sensor component
                 entity
-                    .insert(dbg!(FlagTrigger {
+                    .insert(FlagTrigger {
                         level_id: LevelId::new(flag.level_id),
                         flag_id: flag.flag_id as usize,
-                    }))
+                    })
                     .insert(EntityEvent::<CollisionEvent>::default());
-=======
-            if let Some(sensor) = extras.sensor {
-                // add sensor component
-                entity.insert(FlagTrigger {
-                    level_id: LevelId::new(sensor.level_id),
-                    flag_id: sensor.flag_id as usize,
-                });
->>>>>>> bcd7cca0
             } else {
                 // add model component
                 entity.insert(model);
