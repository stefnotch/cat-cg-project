use crate::context::Context;
use crate::custom_storage_image::CustomStorageImage;
use crate::scene::mesh::MeshVertex;
use crate::scene::model::GpuModel;
use angle::Deg;
use nalgebra::{Matrix4, Rotation3, Translation3, Vector3};
use scene::camera::calculate_projection;
use scene::transform::Transform;
use std::sync::Arc;
use vulkano::command_buffer::allocator::StandardCommandBufferAllocator;
use vulkano::command_buffer::{
    AutoCommandBufferBuilder, CommandBufferExecFuture, CommandBufferUsage, RenderPassBeginInfo,
    SubpassContents,
};

use vulkano::format::{ClearValue, Format};
use vulkano::image::view::{ImageView, ImageViewCreateInfo};
use vulkano::image::ImageDimensions::Dim2d;
use vulkano::image::{
    ImageAccess, ImageCreateFlags, ImageSubresourceRange, ImageUsage, ImageViewType,
};
use vulkano::memory::allocator::StandardMemoryAllocator;
use vulkano::pipeline::graphics::depth_stencil::DepthStencilState;
use vulkano::pipeline::graphics::input_assembly::InputAssemblyState;
use vulkano::pipeline::graphics::rasterization::{CullMode, PolygonMode, RasterizationState};
use vulkano::pipeline::graphics::vertex_input::Vertex;
use vulkano::pipeline::graphics::viewport::{Viewport, ViewportState};
use vulkano::pipeline::{GraphicsPipeline, Pipeline};
use vulkano::render_pass::{Framebuffer, FramebufferCreateInfo, RenderPass, Subpass};
use vulkano::sync::GpuFuture;

const CUBE_SIZE: u32 = 1024;

pub struct ShadowRenderer {
    render_pass: Arc<RenderPass>,
    pipeline: Arc<GraphicsPipeline>,
    framebuffers: Vec<[Arc<Framebuffer>; 6]>,
    shadow_maps: Vec<Arc<CustomStorageImage>>,
    shadow_maps_views: Vec<Arc<ImageView<CustomStorageImage>>>,

    memory_allocator: Arc<StandardMemoryAllocator>,
    command_buffer_allocator: Arc<StandardCommandBufferAllocator>,

    face_view_matrices: [Matrix4<f32>; 6],
    perspective_matrix: Matrix4<f32>,
}

impl ShadowRenderer {
    pub fn new(
        context: &Context,
        image_count: u32,
        memory_allocator: Arc<StandardMemoryAllocator>,
        command_buffer_allocator: Arc<StandardCommandBufferAllocator>,
    ) -> Self {
        let render_pass = vulkano::single_pass_renderpass!(
            context.device(),
            attachments: {
                depth: {
                    load: Clear,
                    store: Store,
                    format: Format::D32_SFLOAT,
                    samples: 1
                },
            },
            pass: {
                color: [],
                depth_stencil: {depth}
            }
        )
        .unwrap();

        let pipeline = {
            let vs = vs::load(context.device()).unwrap();
            let fs = fs::load(context.device()).unwrap();

<<<<<<< HEAD
=======
            let rasterization_state = RasterizationState::new()
                .cull_mode(CullMode::Back)
                .polygon_mode(PolygonMode::Fill);
            // Source: https://blogs.igalia.com/itoral/2017/10/02/working-with-lights-and-shadows-part-iii-rendering-the-shadows/
            // rasterization_state.depth_bias = Some(DepthBiasState {
            //     enable_dynamic: false,
            //     bias: StateMode::Fixed(DepthBias {
            //         constant_factor: 2.0,
            //         clamp: 0.0,
            //         slope_factor: 50.0,
            //     }),
            // });

>>>>>>> d3cd3399
            GraphicsPipeline::start()
                .vertex_input_state(MeshVertex::per_vertex())
                .rasterization_state(
                    RasterizationState::new()
                        .cull_mode(CullMode::Back)
                        .polygon_mode(PolygonMode::Fill),
                )
                .vertex_shader(vs.entry_point("main").unwrap(), ())
                .input_assembly_state(InputAssemblyState::new())
                .viewport_state(ViewportState::viewport_dynamic_scissor_irrelevant())
                .fragment_shader(fs.entry_point("main").unwrap(), ())
                .depth_stencil_state(DepthStencilState::simple_depth_test())
                .render_pass(Subpass::from(render_pass.clone(), 0).unwrap())
                .build(context.device())
                .unwrap()
        };

        let (shadow_maps, shadow_maps_views): (
            Vec<Arc<CustomStorageImage>>,
            Vec<Arc<ImageView<CustomStorageImage>>>,
        ) = Self::create_images(memory_allocator.clone(), image_count);

        let framebuffers: Vec<[Arc<Framebuffer>; 6]> =
            Self::create_framebuffers(shadow_maps.clone(), render_pass.clone());

        let face_view_matrices = dbg!([
            // POSITIVE_X
            Matrix4::from_row_slice(&[
                0.0, 0.0, 1.0, 0.0, //
                0.0, -1.0, 0.0, 0.0, //
                1.0, 0.0, 0.0, 0.0, //
                0.0, 0.0, 0.0, 1.0, //
            ]),
            // NEGATIVE_X
            Matrix4::from_row_slice(&[
                0.0, 0.0, -1.0, 0.0, //
                0.0, -1.0, 0.0, 0.0, //
                -1.0, 0.0, 0.0, 0.0, //
                0.0, 0.0, 0.0, 1.0, //
            ]),
            // POSITIVE_Y
            Matrix4::from_row_slice(&[
                -1.0, 0.0, 0.0, 0.0, //
                0.0, 0.0, 1.0, 0.0, //
                0.0, 1.0, 0.0, 0.0, //
                0.0, 0.0, 0.0, 1.0, //
            ]),
            // NEGATIVE_Y
            Matrix4::from_row_slice(&[
                -1.0, 0.0, 0.0, 0.0, //
                0.0, 0.0, -1.0, 0.0, //
                0.0, -1.0, 0.0, 0.0, //
                0.0, 0.0, 0.0, 1.0, //
            ]),
            // POSITIVE_Z
            Matrix4::from_row_slice(&[
                -1.0, 0.0, 0.0, 0.0, //
                0.0, -1.0, 0.0, 0.0, //
                0.0, 0.0, 1.0, 0.0, //
                0.0, 0.0, 0.0, 1.0, //
            ]),
            // NEGATIVE_Z
            Matrix4::from_row_slice(&[
                1.0, 0.0, 0.0, 0.0, //
                0.0, -1.0, 0.0, 0.0, //
                0.0, 0.0, -1.0, 0.0, //
                0.0, 0.0, 0.0, 1.0, //
            ]),
        ]);

        const far: f32 = 50.0;
        const near: f32 = 0.5;

        let perspective_matrix = calculate_projection(1.0, Deg(90.0).into(), near, far);

        ShadowRenderer {
            render_pass,
            pipeline,
            framebuffers,
            shadow_maps,
            shadow_maps_views,
            memory_allocator,
            command_buffer_allocator,
            face_view_matrices,
            perspective_matrix,
        }
    }

    pub fn resize(&mut self, image_count: u32) {
        // resize is not necessary since the cubemap is always the same size
        // let (images, views) = Self::create_images(self.memory_allocator.clone(), image_count);
        //
        // self.shadow_maps = images;
        // self.shadow_maps_views = views;
        //
        // self.framebuffers =
        //     Self::create_framebuffers(self.shadow_maps.clone(), self.render_pass.clone());
        //
        // let aspect_ratio = 1.0;
        //
        // self.perspective_matrix = calculate_projection(aspect_ratio, Deg(45.0).into(), 0.01, 100.0);
    }

    pub fn render<F>(
        &self,
        context: &Context,
        models: &Vec<(&Transform, &GpuModel)>,
        nearest_shadow_light: &Transform,
        future: F,
        swapchain_frame_index: u32,
    ) -> CommandBufferExecFuture<F>
    where
        F: GpuFuture + 'static,
    {
        let mut builder = AutoCommandBufferBuilder::primary(
            &self.command_buffer_allocator,
            context.queue_family_index(),
            CommandBufferUsage::OneTimeSubmit,
        )
        .unwrap();

        let viewport = Viewport {
            origin: [0.0, 0.0],
            dimensions: [CUBE_SIZE as f32; 2],
            depth_range: 0.0..1.0,
        };

        for face_index in 0..6 {
            builder
                .begin_render_pass(
                    RenderPassBeginInfo {
                        clear_values: vec![Some(ClearValue::Depth(1f32))],
                        ..RenderPassBeginInfo::framebuffer(
                            self.framebuffers[swapchain_frame_index as usize][face_index].clone(),
                        )
                    },
                    SubpassContents::Inline,
                )
                .unwrap()
                .set_viewport(0, [viewport.clone()])
                .bind_pipeline_graphics(self.pipeline.clone());

            let view_matrix = self.face_view_matrices[face_index];

            let light_position: Matrix4<f32> =
                Translation3::from(-nearest_shadow_light.position).to_homogeneous();
            let proj_view_matrix = self.perspective_matrix * view_matrix * light_position;

            for (transform, model) in models.iter() {
                for primitive in &model.primitives {
                    let push_consts = vs::PushConsts {
                        projView: proj_view_matrix.into(),
                        model: transform.to_matrix().into(),
                    };

                    builder
                        .push_constants(self.pipeline.layout().clone(), 0, push_consts)
                        .bind_index_buffer(primitive.mesh.index_buffer.clone())
                        .bind_vertex_buffers(0, primitive.mesh.vertex_buffer.clone())
                        .draw_indexed(primitive.mesh.index_buffer.len() as u32, 1, 0, 0, 0)
                        .unwrap();
                }
            }

            builder.end_render_pass().unwrap();
        }

        let command_buffer = builder.build().unwrap();

        future
            .then_execute(context.queue(), command_buffer)
            .unwrap()
    }

    fn create_images(
        memory_allocator: Arc<StandardMemoryAllocator>,
        num_images: u32,
    ) -> (
        Vec<Arc<CustomStorageImage>>,
        Vec<Arc<ImageView<CustomStorageImage>>>,
    ) {
        let images: Vec<Arc<CustomStorageImage>> = (0..num_images)
            .map(|_| {
                CustomStorageImage::uninitialized(
                    &memory_allocator,
                    Dim2d {
                        width: CUBE_SIZE,
                        height: CUBE_SIZE,
                        array_layers: 6,
                    },
                    Format::D32_SFLOAT,
                    1,
                    ImageUsage::SAMPLED | ImageUsage::DEPTH_STENCIL_ATTACHMENT,
                    ImageCreateFlags::CUBE_COMPATIBLE,
                )
                .unwrap()
            })
            .collect();

        let views: Vec<Arc<ImageView<CustomStorageImage>>> = images
            .iter()
            .map(|image| {
                ImageView::new(
                    image.clone(),
                    ImageViewCreateInfo {
                        view_type: ImageViewType::Cube,
                        format: Some(image.format()),
                        subresource_range: ImageSubresourceRange {
                            array_layers: 0..6,
                            ..image.subresource_range()
                        },
                        ..ImageViewCreateInfo::default()
                    },
                )
                .unwrap()
            })
            .collect();

        (images, views)
    }

    fn create_framebuffers(
        images: Vec<Arc<CustomStorageImage>>,
        renderpass: Arc<RenderPass>,
    ) -> Vec<[Arc<Framebuffer>; 6]> {
        images
            .into_iter()
            .map(|image| {
                (0..6)
                    .map(|face_index| {
                        let image_view = ImageView::new(
                            image.clone(),
                            ImageViewCreateInfo {
                                format: Some(image.format()),
                                subresource_range: ImageSubresourceRange {
                                    array_layers: face_index..(face_index + 1),
                                    ..image.subresource_range()
                                },
                                ..ImageViewCreateInfo::default()
                            },
                        )
                        .unwrap();

                        Framebuffer::new(
                            renderpass.clone(),
                            FramebufferCreateInfo {
                                attachments: vec![image_view.clone()],
                                ..FramebufferCreateInfo::default()
                            },
                        )
                        .unwrap()
                    })
                    .collect::<Vec<_>>()
                    .try_into()
                    .unwrap()
            })
            .collect()
    }

    pub fn get_shadow_cube_maps(&self) -> Vec<Arc<ImageView<CustomStorageImage>>> {
        self.shadow_maps_views.clone()
    }
}

mod vs {
    vulkano_shaders::shader! {
        ty: "vertex",
        path: "../assets/shaders/shadow/shadow.vert",
    }
}

mod fs {
    vulkano_shaders::shader! {
        ty: "fragment",
        path: "../assets/shaders/shadow/shadow.frag",
    }
}<|MERGE_RESOLUTION|>--- conflicted
+++ resolved
@@ -73,22 +73,6 @@
             let vs = vs::load(context.device()).unwrap();
             let fs = fs::load(context.device()).unwrap();
 
-<<<<<<< HEAD
-=======
-            let rasterization_state = RasterizationState::new()
-                .cull_mode(CullMode::Back)
-                .polygon_mode(PolygonMode::Fill);
-            // Source: https://blogs.igalia.com/itoral/2017/10/02/working-with-lights-and-shadows-part-iii-rendering-the-shadows/
-            // rasterization_state.depth_bias = Some(DepthBiasState {
-            //     enable_dynamic: false,
-            //     bias: StateMode::Fixed(DepthBias {
-            //         constant_factor: 2.0,
-            //         clamp: 0.0,
-            //         slope_factor: 50.0,
-            //     }),
-            // });
-
->>>>>>> d3cd3399
             GraphicsPipeline::start()
                 .vertex_input_state(MeshVertex::per_vertex())
                 .rasterization_state(
@@ -114,7 +98,7 @@
         let framebuffers: Vec<[Arc<Framebuffer>; 6]> =
             Self::create_framebuffers(shadow_maps.clone(), render_pass.clone());
 
-        let face_view_matrices = dbg!([
+        let face_view_matrices = [
             // POSITIVE_X
             Matrix4::from_row_slice(&[
                 0.0, 0.0, 1.0, 0.0, //
@@ -157,7 +141,7 @@
                 0.0, 0.0, -1.0, 0.0, //
                 0.0, 0.0, 0.0, 1.0, //
             ]),
-        ]);
+        ];
 
         const far: f32 = 50.0;
         const near: f32 = 0.5;
