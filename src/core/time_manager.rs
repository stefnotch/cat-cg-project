--- conflicted
+++ resolved
@@ -5,15 +5,6 @@
 use std::time::Duration;
 
 use bevy_ecs::{
-<<<<<<< HEAD
-    prelude::{Component, Entity},
-    query::Changed,
-    system::{Commands, Query, Res, ResMut, Resource},
-};
-use winit::event::MouseButton;
-
-use crate::{input::input_map::InputMap, scene::transform::Transform};
-=======
     prelude::{Component, EventReader, Events},
     schedule::{IntoSystemConfig, Schedule},
     system::{Res, ResMut, Resource},
@@ -22,7 +13,6 @@
 use winit::event::MouseButton;
 
 use crate::{core::time_manager::game_change::GameChangeHistory, input::input_map::InputMap};
->>>>>>> 82cdd740
 
 use self::{game_change::GameChange, level_time::LevelTime};
 
