--- conflicted
+++ resolved
@@ -60,21 +60,6 @@
             .build(),
     ));
 
-<<<<<<< HEAD
-    let before = Instant::now();
-    asset_server
-        .load_default_scene(
-            "./assets/scene/testing/only_floor_v3/untitled.gltf",
-            &mut commands,
-            &memory_allocator,
-            &context,
-        )
-        .unwrap();
-    println!(
-        "Loading the scene took {}sec",
-        before.elapsed().as_secs_f64()
-    );
-=======
     let spacing: f32 = 1.25;
 
     let n = 7;
@@ -138,7 +123,6 @@
     //     },
     //     Transform::default(),
     // ));
->>>>>>> 0b83723b
 
     // let cube = Mesh::cube(1.0, 1.0, 1.0, &memory_allocator);
     //
