--- conflicted
+++ resolved
@@ -1,10 +1,6 @@
 pub mod physics_change;
 pub mod physics_context;
 pub mod physics_events;
-<<<<<<< HEAD
-pub mod player_physics;
-pub mod plugin;
-=======
 pub mod pickup_physics;
 pub mod player_physics;
->>>>>>> 8b62514a
+pub mod plugin;