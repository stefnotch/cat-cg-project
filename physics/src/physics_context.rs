use bevy_ecs::event::EventWriter;
use game_core::time::Time;

use bevy_ecs::prelude::{
    Added, Commands, Component, DetectChanges, Entity, Events, IntoSystemConfig, Query, Res,
    ResMut, Resource, Schedule, With, World,
};
use bevy_ecs::query::{Changed, Without};
use game_core::application::AppStage;
use game_core::time_manager::game_change::GameChangeHistory;
use game_core::time_manager::{is_rewinding, TimeTracked};
use math::bounding_box::BoundingBox;
use nalgebra::{Point3, UnitQuaternion};
use rapier3d::na::Vector3;
pub use rapier3d::prelude::QueryFilter;
pub use rapier3d::prelude::Ray;
use rapier3d::prelude::*;
use scene::transform::{Transform, TransformBuilder};

use super::physics_change::{
    time_manager_rewind_rigid_body_type, time_manager_rewind_rigid_body_velocity,
    time_manager_track_rigid_body_type, time_manager_track_rigid_body_velocity,
    RigidBodyTypeChange, VelocityChange,
};
use super::player_physics::{
    apply_player_character_controller_changes, step_character_controllers,
    PlayerCharacterController,
};

use crate::physics_events::{collider2entity, handle_collision_event, CollisionEvent};
use crate::pickup_physics::{
    start_pickup, stop_pickup, update_pickup_target_position, update_pickup_transform, PickedUp,
};
pub use rapier3d::prelude::RigidBodyType;

#[derive(Resource)]
pub(crate) struct PhysicsContext {
    /// controls various aspects of the physics simulation
    pub integration_parameters: IntegrationParameters,

    /// responsible for tracking the set of dynamic rigid-bodies that are still moving
    pub island_manager: IslandManager,

    /// responsible for tying everything together in order to run the physics simulation
    pub physics_pipeline: PhysicsPipeline,

    pub rigid_bodies: RigidBodySet,
    pub colliders: ColliderSet,

    pub broad_phase: BroadPhase,
    pub narrow_phase: NarrowPhase,

    pub impulse_joints: ImpulseJointSet,
    pub multi_body_joints: MultibodyJointSet,

    // responsible for the resolution of Continuous-Collision-Detection
    pub ccd_solver: CCDSolver,

    /// responsible for efficiently running scene queries e.g., ray-casting, shape-casting
    /// (sweep tests), intersection tests, on all the colliders of the scene.
    pub query_pipeline: QueryPipeline,

    /// can be used to apply arbitrary rules to ignore collision detection between some pairs of
    /// colliders
    pub physics_hooks: (),

    pub gravity: Vector3<Real>,

    pub substeps: u32,
}

impl PhysicsContext {
    pub fn new() -> PhysicsContext {
        PhysicsContext {
            integration_parameters: IntegrationParameters::default(),
            island_manager: IslandManager::new(),
            physics_pipeline: PhysicsPipeline::new(),
            rigid_bodies: RigidBodySet::default(),
            colliders: ColliderSet::default(),

            broad_phase: BroadPhase::new(),
            narrow_phase: NarrowPhase::new(),

            impulse_joints: ImpulseJointSet::new(),
            multi_body_joints: MultibodyJointSet::new(),

            ccd_solver: CCDSolver::new(),

            query_pipeline: QueryPipeline::new(),

            physics_hooks: (),

            gravity: Vector3::new(0.0, -9.81, 0.0),
            substeps: 1,
        }
    }

    pub fn step_simulation(
        &mut self,
        time: &Time,
        mut collision_events: EventWriter<CollisionEvent>,
    ) {
        self.integration_parameters.dt = (time.delta_seconds() as Real) / (self.substeps as Real);

        let (collision_send, collision_recv) = crossbeam::channel::unbounded();
        let (contact_force_send, contact_force_recv) = crossbeam::channel::unbounded();
        let event_handler = ChannelEventCollector::new(collision_send, contact_force_send);

        self.physics_pipeline.step(
            &self.gravity,
            &self.integration_parameters,
            &mut self.island_manager,
            &mut self.broad_phase,
            &mut self.narrow_phase,
            &mut self.rigid_bodies,
            &mut self.colliders,
            &mut self.impulse_joints,
            &mut self.multi_body_joints,
            &mut self.ccd_solver,
            Some(&mut self.query_pipeline),
            &self.physics_hooks,
            &event_handler,
        );

        while let Ok(collision_event) = collision_recv.try_recv() {
            handle_collision_event(&self.colliders, collision_event, &mut collision_events);
        }

        while let Ok(contact_force_event) = contact_force_recv.try_recv() {
            // Handle the contact force event.
            println!("Received contact force event: {:?}", contact_force_event);
        }
    }
<<<<<<< HEAD
=======

    pub fn setup_systems(self, world: &mut World, schedule: &mut Schedule) {
        world.insert_resource(self);
        // Keep ECS and physics world in sync, do note that we should probably do this after update and before physics.
        schedule.add_system(apply_collider_changes.in_set(AppStage::Update));
        schedule.add_system(apply_rigid_body_added.in_set(AppStage::Update));
        schedule.add_system(apply_rigid_body_type_change.in_set(AppStage::Update));
        schedule.add_system(apply_collider_sensor_change.in_set(AppStage::Update));
        schedule.add_system(apply_player_character_controller_changes.in_set(AppStage::Update));
        schedule.add_system(update_move_body_position_system.in_set(AppStage::Update));

        // Update physics world and write back to ECS world
        schedule.add_system(step_physics_simulation.in_set(AppStage::UpdatePhysics));
        schedule.add_system(
            step_character_controllers
                .in_set(AppStage::UpdatePhysics)
                .after(step_physics_simulation),
        );
        schedule.add_system(
            update_transform_system
                .in_set(AppStage::UpdatePhysics)
                .after(step_physics_simulation),
        );

        // Time rewinding
        let velocity_history = GameChangeHistory::<VelocityChange>::new();
        velocity_history.setup_systems(
            world,
            schedule,
            time_manager_track_rigid_body_velocity,
            time_manager_rewind_rigid_body_velocity,
        );

        let body_type_history = GameChangeHistory::<RigidBodyTypeChange>::new();
        body_type_history.setup_systems(
            world,
            schedule,
            time_manager_track_rigid_body_type,
            time_manager_rewind_rigid_body_type,
        );

        // Special logic for time rewinding with a Transform component
        schedule.add_system(
            time_rewinding_move_body_transform
                .in_set(AppStage::Update)
                .run_if(is_rewinding),
        );

        world.insert_resource(Events::<CollisionEvent>::default());
        schedule.add_system(
            Events::<CollisionEvent>::update_system
                .in_set(AppStage::UpdatePhysics) // TODO: check if correct
                .after(step_physics_simulation),
        );

        // Pick up logic

        schedule.add_system(start_pickup.in_set(AppStage::Update));

        schedule.add_system(stop_pickup.in_set(AppStage::Update));

        schedule.add_system(update_pickup_target_position.in_set(AppStage::Update));

        schedule.add_system(
            update_pickup_transform
                .in_set(AppStage::UpdatePhysics)
                .after(step_physics_simulation),
        );
    }

    pub fn cast_ray(
        &self,
        ray: &Ray,
        max_toi: f32,
        solid: bool,
        filter: QueryFilter,
    ) -> Option<(Entity, f32)> {
        let (handle, toi) = self.query_pipeline.cast_ray(
            &self.rigid_bodies,
            &self.colliders,
            ray,
            max_toi,
            solid,
            filter,
        )?;

        Some((collider2entity(&self.colliders, handle), toi as f32))
    }
>>>>>>> 3d322270
}

pub(crate) fn step_physics_simulation(
    mut physics_context: ResMut<PhysicsContext>,
    time: Res<Time>,
    collision_events: EventWriter<CollisionEvent>,
) {
    let time = time.as_ref();

    physics_context.step_simulation(time, collision_events);
}

#[derive(Component)]
pub struct Sensor;

#[derive(Component)]
pub struct MoveBodyPosition {
    pub new_position: Option<Point3<f32>>,
}

#[derive(Component)]
pub(crate) struct RapierRigidBodyHandle {
    pub handle: RigidBodyHandle,
}

#[derive(Component)]
pub(crate) struct RapierColliderHandle {
    handle: ColliderHandle,
}

#[derive(Component)]
pub struct RigidBody(pub RigidBodyType);

// for now colliders are created once and never changed or deleted
#[derive(Component, Clone)]
pub struct BoxCollider {
    pub bounds: BoundingBox<Vector3<f32>>,
}

fn create_box_collider(
    entity: &Entity,
    box_collider: &BoxCollider,
    transform: &Transform,
) -> Collider {
    let scaled_bounds = box_collider.bounds.scale(&transform.scale);
    let half_size: Vector3<f32> = scaled_bounds.size() * 0.5;
    let collider_offset = scaled_bounds.min + half_size;

    ColliderBuilder::cuboid(half_size.x, half_size.y, half_size.z)
        .position(
            transform.to_isometry()
                * Isometry::translation(collider_offset.x, collider_offset.y, collider_offset.z),
        )
        .user_data(entity.to_bits() as u128)
        // .active_collision_types(ActiveCollisionTypes::all())
        .build()
}

pub(crate) fn apply_collider_changes(
    mut commands: Commands,
    mut physics_context: ResMut<PhysicsContext>,
    box_collider_query: Query<
        (Entity, &BoxCollider, &Transform),
        (Added<BoxCollider>, Without<RigidBody>),
    >,
) {
    for (entity, collider, transform) in &box_collider_query {
        let physics_collider = create_box_collider(&entity, &collider, &transform);
        let handle = physics_context.colliders.insert(physics_collider);
        commands
            .entity(entity)
            .insert(RapierColliderHandle { handle });
    }
}

pub(crate) fn apply_rigid_body_added(
    mut commands: Commands,
    mut physics_context: ResMut<PhysicsContext>,
    mut rigid_body_query: Query<(Entity, &BoxCollider, &Transform, &RigidBody), Added<RigidBody>>,
) {
    let context = physics_context.as_mut();

    // Rigid bodies like the cube
    for (entity, collider, transform, RigidBody(body_type)) in rigid_body_query.iter_mut() {
        let physics_rigid_body = RigidBodyBuilder::new(body_type.clone())
            .position(transform.to_isometry())
            .build();

        let handle = context.rigid_bodies.insert(physics_rigid_body);

        let scale_transform = TransformBuilder::new().scale(transform.scale).build();

        let physics_collider = create_box_collider(&entity, &collider, &scale_transform);

        context
            .colliders
            .insert_with_parent(physics_collider, handle, &mut context.rigid_bodies);

        commands
            .entity(entity)
            .insert(RapierRigidBodyHandle { handle });
    }
}

pub(crate) fn apply_rigid_body_type_change(
    mut physics_context: ResMut<PhysicsContext>,
    mut query: Query<(&RigidBody, &RapierRigidBodyHandle), Changed<RigidBody>>,
) {
    for (RigidBody(body_type), RapierRigidBodyHandle { handle }) in query.iter_mut() {
        let rigid_body = physics_context
            .rigid_bodies
            .get_mut(*handle)
            .expect("Rigid body not found");

        // Technically this is uselessly executed when a rigid body is created, but eh
        rigid_body.set_body_type(body_type.clone(), true);
    }
}

pub(crate) fn apply_collider_sensor_change(
    mut physics_context: ResMut<PhysicsContext>,
    mut query: Query<&RapierColliderHandle, With<Sensor>>,
) {
    for RapierColliderHandle { handle } in query.iter_mut() {
        let collider = physics_context
            .colliders
            .get_mut(*handle)
            .expect("Collider not found");

        collider.set_sensor(true);
        collider.set_active_events(ActiveEvents::COLLISION_EVENTS);
    }
}

pub(crate) fn update_transform_system(
    physics_context: Res<PhysicsContext>,
    mut query: Query<
        (&mut Transform, &RapierRigidBodyHandle),
        (Without<PlayerCharacterController>, Without<PickedUp>),
    >,
) {
    for (mut transform, body_handle) in query.iter_mut() {
        if transform.is_changed() {
            // println!("Warning: Transform changed illegally");
        }
        let body = physics_context
            .rigid_bodies
            .get(body_handle.handle)
            .expect("Rigid body not found");

        let translation = body.position().translation.vector.into();
        let rotation = body.rotation().into_inner();

        transform.position = translation;
        transform.rotation = UnitQuaternion::from_quaternion(rotation);
    }
}

pub(crate) fn update_move_body_position_system(
    mut physics_context: ResMut<PhysicsContext>,
    mut query: Query<(&RapierRigidBodyHandle, &mut MoveBodyPosition), With<RigidBody>>,
) {
    for (rigid_body_handle, mut move_body_position) in query.iter_mut() {
        if let Some(position) = move_body_position.new_position {
            let rigid_body = physics_context
                .rigid_bodies
                .get_mut(rigid_body_handle.handle)
                .unwrap();

            rigid_body.set_next_kinematic_translation(position.coords);
            move_body_position.new_position = None;
        }
    }
}
// TODO: time_manager_rewind_transform and update_transform_system already do stuff like this, so we could remove this
// *if* we remove the MoveBodyPosition
pub(crate) fn time_rewinding_move_body_transform(
    mut physics_context: ResMut<PhysicsContext>,
    query: Query<(&RapierRigidBodyHandle, &Transform), (With<RigidBody>, With<TimeTracked>)>,
) {
    for (
        rigid_body_handle,
        Transform {
            position,
            rotation,
            scale: _,
        },
    ) in query.iter()
    {
        // We aren't using the MoveBodyPosition for this, since if we did, we might mess up entities that already have a MoveBodyPosition
        let rigid_body = physics_context
            .rigid_bodies
            .get_mut(rigid_body_handle.handle)
            .unwrap();
        rigid_body.set_next_kinematic_translation(position.coords);
        rigid_body.set_next_kinematic_rotation(rotation.clone());
    }
}<|MERGE_RESOLUTION|>--- conflicted
+++ resolved
@@ -131,8 +131,6 @@
             println!("Received contact force event: {:?}", contact_force_event);
         }
     }
-<<<<<<< HEAD
-=======
 
     pub fn setup_systems(self, world: &mut World, schedule: &mut Schedule) {
         world.insert_resource(self);
@@ -221,7 +219,6 @@
 
         Some((collider2entity(&self.colliders, handle), toi as f32))
     }
->>>>>>> 3d322270
 }
 
 pub(crate) fn step_physics_simulation(
